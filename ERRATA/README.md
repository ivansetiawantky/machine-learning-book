# *Machine Learning with PyTorch and Scikit-Learn* Book

##  Errata



### Chapter 2


**Page 23**

- It seems that the predicted label ŷ and the true label y got flipped.

**Page 24**

> It is important to note that the convergence of the perceptron is only guaranteed if the two classes are linearly separable, which means that the two classes cannot be perfectly separated by a linear decision boundary. 

- Linearly separable means that the two classes ***can*** be perfectly separated (it mistakenly said "cannot"). [[#10](https://github.com/rasbt/machine-learning-book/issues/10)]

**Page 37**

For context: 

> The mean squared error loss is shown with an added 1/2 term which, in the text, is called out as a convenience term used to make deriving the gradient easier. It seems like use of this term is completely dropped / ignored in all later uses of this loss function.

I remember that I was thinking about whether I should use the convenience term or not. I thought I cleaned this up, but it now looks like a weird hybrid where I introduce the convenience term but then don't use it.



### Chapter 6

**Page 185**

The text says

> In this case, the sweet spot appears to be between 0.01 and 0.1 of the C value.

but "between 0.1 and 1.0" would have been more accurate. [[#27](https://github.com/rasbt/machine-learning-book/issues/27)]


**Page 188**

The following import is missing:

    >>> import scipy.stats

**Page 200**

It says "[...] via the `interp` function that we imported from SciPy" but we imported it from NumPy not SciPy.  [[#199](https://github.com/rasbt/machine-learning-book/issues/199)]



### Chapter 7

**Page 232**

We have

```python
>>> update_if_wrong_2 = 0.1 * np.exp(-alpha_j * 1 * -1)
>>> print(update_if_wrong_2)
0.1527525231651947
```

but that looks exactly like the formula for `update_if_wrong_1`. The result is the same, but it would be more clear to change it to the following:

```python
>>> update_if_wrong_2 = 0.1 * np.exp(-alpha_j * -1 * 1)
>>> print(update_if_wrong_2)
0.1527525231651947
```

### Chapter 9

**Page 287**

Here, the mean absolute deviation was computed

```python
>>> def mean_absolute_deviation(data):
... return np.mean(np.abs(data - np.mean(data))) 
>>> mean_absolute_deviation(y)
58269.561754979375
```

But it makes more sense to compute the median absolute deviation

```python
>>> def median_absolute_deviation(data):
... return np.median(np.abs(data - np.median(data))) 
>>> median_absolute_deviation(y)
37000.00
```

### Chapter 7

**Page 242**

The value -0.69 should be -0.67 as shown in the annotated screenshot below:

![](images/242.png)

### Chapter 11

**Page 348:**

The code comments for the `NeuralNetMLP`'s are outdated [[#23](https://github.com/rasbt/machine-learning-book/issues/23)]. Originally, I implemented the following computation

```python
z_h = np.dot(x, self.weight_h.T) + self.bias_h
```

via the equivalent 

```python
z_h = np.dot(self.weight_h, x.T).T + self.bias_h
```

(Note that in both cases `z_h` is exactly the same.)


The code comments reflect the second code line. For the first line, the code comment has to change and should be

```python
# input dim: [n_examples, n_features] dot [n_hidden, n_features].T
# output dim: [n_examples, n_hidden]
z_h = np.dot(x, self.weight_h.T) + self.bias_h
```

Similarly, the code comments for `z_out` should be 

```python
# input dim: [n_examples, n_hidden] dot [n_classes, n_hidden].T
# output dim: [n_examples, n_classes]
z_out = np.dot(a_h, self.weight_out.T) + self.bias_out
```



**Page 366**

There are two duplication errors on the page as shown in the figure below:

![](images/366.png)

### Chapter 12

**Page 380**

> We can also simply utilize the torch.utils.data.TensorDataset class, if the second dataset is a labeled dataset in the form of tensors. So, instead of using our self-defined Dataset class, JointDataset, we can create a joint dataset as follows:
>
> **>>>** joint_dataset = JointDataset(t_x, t_y)

- Here, we mistakenly used `JointDataset` again. It should have been

```python
from torch.utils.data import TensorDataset
joint_dataset = TensorDataset(t_x, t_y)
```

**Page 391**

On some computers, it is necessary to cast the tensor to a float tensor explicitely, that is, changing

```python
y_train = torch.from_numpy(y_train)
```

to 

```python
y_train = torch.from_numpy(y_train).float()
```


**Page 396**

I was 99% sure I fixed that during editing, but on page 396, the `Model` has a `x = nn.Softmax(dim=1)(x)` layer that shouldn't be there.

**Page 397**

In the line 

```python
accuracy_hist[epoch] += is_correct.mean()
```

it should be `is_correct.sum()` instead of `is_correct.mean()`. The resulting figures etc. are all correct, though.


**Page 400**

The word "multilabel" should be "multiclass". [[#35](https://github.com/rasbt/machine-learning-book/issues/35)]


### Chapter 13

**Page 422**

In the lines

```python
... loss_hist_train[epoch] /= n_train
... accuracy_hist_train[epoch] /= n_train/batch_size
```

The first line misses the `/batch_size`.



<<<<<<< HEAD
**Page 429**

On page, we 419 defined the number of training examples as `n_train = 100`. On page 429 we then write 

```python
loss_hist_train[epoch] /= 100/batch_size
accuracy_hist_train[epoch] /= 100/batch_size
```

It is technically not a mistake, but some readers may wonder where the `100/` comes from, so it might be clearer to write it as follows:

```python
loss_hist_train[epoch] /= n_train/batch_size
accuracy_hist_train[epoch] /= n_train/
```

=======
### Chapter 14

**Page 472**

In the figure, the `y_pred` value for the `BCELoss` is 0.8, but it should be 0.69, because of sigmoid(0.8) = 0.69. You can find an updated figure [here](../ch14/figures/14_11.png).

Also, in the lines 

```python
... f'{cce_logits_loss_fn(logits, target):.4f}') CCE (w Probas): 0.5996
>>> print(f'CCE (w Logits): '
... f'{cce_loss_fn(torch.log(probas), target):.4f}') CCE (w Logits): 0.5996
```

the phrases `w Probas` and `w Logits` should be flipped.  [[#34](https://github.com/rasbt/machine-learning-book/issues/34)]


>>>>>>> 79aad2cb


### Chapter 15

**Page 508**

In the following line

    ht = torch.matmul(xt, torch.transpose(w_xh, 0, 1)) + b_hh

the bias should be  `b_xh` instead of `b_hh`. However, the resulting output is correct.

**Page 532**

`LogSoftmax(dim=1)` is not used when defining the model -- this is correct, because `nn.CrossEntropyLoss` is designed for logits, not log-probabilities. However, the output contains a false reference to `LogSoftmax(dim=1)` (this is a left-over from editing, and it can be ignored).  [[#37](https://github.com/rasbt/machine-learning-book/issues/37)]



**Page 532**

The learning rate (`lr=0.001`) is too low here. If we change it to `lr=0.005` we can get much better results.<|MERGE_RESOLUTION|>--- conflicted
+++ resolved
@@ -208,7 +208,6 @@
 
 
 
-<<<<<<< HEAD
 **Page 429**
 
 On page, we 419 defined the number of training examples as `n_train = 100`. On page 429 we then write 
@@ -225,7 +224,7 @@
 accuracy_hist_train[epoch] /= n_train/
 ```
 
-=======
+
 ### Chapter 14
 
 **Page 472**
@@ -243,8 +242,6 @@
 the phrases `w Probas` and `w Logits` should be flipped.  [[#34](https://github.com/rasbt/machine-learning-book/issues/34)]
 
 
->>>>>>> 79aad2cb
-
 
 ### Chapter 15
 
